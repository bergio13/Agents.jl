--- conflicted
+++ resolved
@@ -50,7 +50,6 @@
   yright = agent.pos[2] + interaction_radius
   r = Agents.collect_ids(DBInterface.execute(model.space.searchq, (xleft, xright, yleft, yright, agent.id)))
   length(r) == 0 && return
-<<<<<<< HEAD
   # change direction
   for contactid in 1:length(r)
     contact = id2agent(r[contactid], model)
@@ -66,11 +65,6 @@
   for agent in values(model.agents)
     agent.moved = false
   end
-=======
-  #change direction
-  firstcontact = id2agent(r[1], model)
-  agent.vel, firstcontact.vel = (agent.vel[1], firstcontact.vel[2]), (firstcontact.vel[1], agent.vel[2])
->>>>>>> f3d0752e
 end
 
 model = model_initiation(N=100, speed=0.005, diameter=0.01)
